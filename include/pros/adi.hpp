--- conflicted
+++ resolved
@@ -424,17 +424,10 @@
 	 * ENXIO - The given value is not within the range of ADI Ports.
 	 *
 	 * \param port_ping
-<<<<<<< HEAD
-	 *        The port connected to the yellow INPUT cable. This should be in port
-	 *        1, 3, 5, or 7 ('A', 'C', 'E', 'G').
-	 * \param port_echo
-	 *        The port connected to the orange OUTPUT cable. This should be in the
-=======
 	 *        The port connected to the orange OUTPUT cable. This should be in port
 	 *        1, 3, 5, or 7 ('A', 'C', 'E', 'G').
 	 * \param port_echo
 	 *        The port connected to the yellow INPUT cable. This should be in the
->>>>>>> 3ba78b6c
 	 *        next highest port following port_ping.
 	 */
 	ADIUltrasonic(std::uint8_t port_ping, std::uint8_t port_echo);
